--- conflicted
+++ resolved
@@ -175,7 +175,6 @@
           <div className="h-full flex flex-col">
             {/* Refresh button for explorer */}
             <div className="flex items-center justify-between px-3 py-2 border-b bg-background/50">
-<<<<<<< HEAD
               <div className="flex items-center gap-2">
                 <span className="text-xs font-medium text-muted-foreground">Files</span>
                 {selectedCount > 0 && (
@@ -217,18 +216,6 @@
                   <RefreshCw className={`h-3.5 w-3.5 text-muted-foreground hover:text-foreground ${isRefreshing ? 'animate-spin' : ''}`} />
                 </button>
               </div>
-=======
-              <span className="text-xs font-medium text-muted-foreground">Files</span>
-              <button  
-                type='button'
-                onClick={handleRefreshFileTree}
-                disabled={isRefreshing}
-                className="p-1 hover:bg-muted rounded transition-colors disabled:opacity-50"
-                title="Refresh file tree"
-              >
-                <RefreshCw className={`h-3.5 w-3.5 text-muted-foreground hover:text-foreground ${isRefreshing ? 'animate-spin' : ''}`} />
-              </button>
->>>>>>> acd9b728
             </div>
             <div className="flex-1 overflow-auto p-2">
               <FileTree
@@ -253,101 +240,6 @@
           <SearchBar currentPath={searchFolderPath || currentPath} onFileSelect={onFileSelect} onContextMenuAction={handleContextMenuAction} />
         )}
       </div>
-<<<<<<< HEAD
-=======
-
-      {/* Memory Section */}
-      <div className="border-t bg-background/95 max-h-[300px] flex flex-col">
-        <div className="px-4 py-2 flex items-center gap-2 border-b">
-          <Brain className="h-4 w-4 text-muted-foreground" />
-          <span className="text-sm font-medium">Memories</span>
-          {loadingMemories && <span className="text-xs text-muted-foreground">(loading...)</span>}
-          <button type='button' onClick={onOpenMemoryDialog} className="ml-auto p-1 hover:bg-muted rounded transition-colors" title="Add Memory">
-            <Brain className="h-3.5 w-3.5 text-muted-foreground hover:text-foreground" />
-          </button>
-        </div>
-        <div className="flex-1 overflow-auto">
-          {/* Org (Tenant) Group */}
-          <div className="border-b">
-            <button type='button' onClick={() => toggleGroup('org')} className="w-full px-4 py-2 flex items-center gap-2 hover:bg-muted/50 transition-colors">
-              {expandedGroups.org ? <ChevronDown className="h-3 w-3 text-muted-foreground" /> : <ChevronRight className="h-3 w-3 text-muted-foreground" />}
-              <Building2 className="h-3 w-3 text-blue-500" />
-              <span className="text-xs font-medium">Organization</span>
-              <span className="text-xs text-muted-foreground ml-auto">({groupedMemories.org.length})</span>
-            </button>
-            {expandedGroups.org && (
-              <div className="bg-muted/20">
-                {groupedMemories.org.length === 0 ? (
-                  <div className="px-4 py-2 text-xs text-muted-foreground italic">No organization memories</div>
-                ) : (
-                  groupedMemories.org.map((memory) => (
-                    <div key={memory.path} className="px-4 py-1.5 hover:bg-muted/50 cursor-pointer" title={memory.description || memory.path}>
-                      <div className="text-xs font-medium truncate">{memory.name || memory.path.split('/').pop()}</div>
-                      {memory.description && <div className="text-xs text-muted-foreground truncate">{memory.description}</div>}
-                    </div>
-                  ))
-                )}
-              </div>
-            )}
-          </div>
-
-          {/* User Group */}
-          <div className="border-b">
-            <button type='button' onClick={() => toggleGroup('user')} className="w-full px-4 py-2 flex items-center gap-2 hover:bg-muted/50 transition-colors">
-              {expandedGroups.user ? <ChevronDown className="h-3 w-3 text-muted-foreground" /> : <ChevronRight className="h-3 w-3 text-muted-foreground" />}
-              <User className="h-3 w-3 text-green-500" />
-              <span className="text-xs font-medium">User</span>
-              <span className="text-xs text-muted-foreground ml-auto">({groupedMemories.user.length})</span>
-            </button>
-            {expandedGroups.user && (
-              <div className="bg-muted/20">
-                {groupedMemories.user.length === 0 ? (
-                  <div className="px-4 py-2 text-xs text-muted-foreground italic">No user memories</div>
-                ) : (
-                  groupedMemories.user.map((memory) => (
-                    <div key={memory.path} className="px-4 py-1.5 hover:bg-muted/50 cursor-pointer" title={memory.description || memory.path}>
-                      <div className="text-xs font-medium truncate">{memory.name || memory.path.split('/').pop()}</div>
-                      {memory.description && <div className="text-xs text-muted-foreground truncate">{memory.description}</div>}
-                    </div>
-                  ))
-                )}
-              </div>
-            )}
-          </div>
-
-          {/* Agent Group */}
-          <div>
-            <button type='button' onClick={() => toggleGroup('agent')} className="w-full px-4 py-2 flex items-center gap-2 hover:bg-muted/50 transition-colors">
-              {expandedGroups.agent ? <ChevronDown className="h-3 w-3 text-muted-foreground" /> : <ChevronRight className="h-3 w-3 text-muted-foreground" />}
-              <Bot className="h-3 w-3 text-purple-500" />
-              <span className="text-xs font-medium">Agent</span>
-              <span className="text-xs text-muted-foreground ml-auto">({groupedMemories.agent.length})</span>
-            </button>
-            {expandedGroups.agent && (
-              <div className="bg-muted/20">
-                {groupedMemories.agent.length === 0 ? (
-                  <div className="px-4 py-2 text-xs text-muted-foreground italic">No agent memories</div>
-                ) : (
-                  groupedMemories.agent.map((memory) => (
-                    <div key={memory.path} className="px-4 py-1.5 hover:bg-muted/50 cursor-pointer" title={memory.description || memory.path}>
-                      <div className="text-xs font-medium truncate">{memory.name || memory.path.split('/').pop()}</div>
-                      <div className="flex items-center gap-2">
-                        {memory.description && <div className="text-xs text-muted-foreground truncate flex-1">{memory.description}</div>}
-                        {memory.metadata?.agent_id && (
-                          <div className="text-xs text-purple-500 font-mono">
-                            {memory.metadata.agent_id.includes(',') ? memory.metadata.agent_id.split(',')[1] : memory.metadata.agent_id}
-                          </div>
-                        )}
-                      </div>
-                    </div>
-                  ))
-                )}
-              </div>
-            )}
-          </div>
-        </div>
-      </div>
->>>>>>> acd9b728
     </div>
   );
 }