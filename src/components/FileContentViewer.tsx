import { Code, Download, Edit, FileIcon, FileJson, FileText, Film, History, Image as ImageIcon, Loader2, Save, Trash2, X } from 'lucide-react';
import { useEffect, useMemo, useState } from 'react';
import ReactMarkdown from 'react-markdown';
import remarkGfm from 'remark-gfm';
import { createFilesAPI } from '../api/files';
import { useAuth } from '../contexts/AuthContext';
import { useDeleteFile, useFileContent, useUpdateFile } from '../hooks/useFiles';
import type { FileInfo } from '../types/file';
import ExcelViewer from './ExcelViewer';
import { FileVersionHistoryDialog } from './FileVersionHistoryDialog';
import { PDFViewer } from './PDFViewer';
import WordViewer from './WordViewer';
import { Button } from './ui/button';
import { Textarea } from './ui/textarea';

// Helper to convert Uint8Array to string
function bytesToString(bytes: Uint8Array | undefined | null | any): string {
  if (!bytes) return '';

  // Handle Uint8Array
  if (bytes instanceof Uint8Array) {
    const decoder = new TextDecoder('utf-8');
    return decoder.decode(bytes);
  }

  // Handle ArrayBuffer
  if (bytes instanceof ArrayBuffer) {
    const decoder = new TextDecoder('utf-8');
    return decoder.decode(new Uint8Array(bytes));
  }

  // Handle empty or invalid data
  if (typeof bytes === 'object' && bytes.length === 0) {
    return '';
  }

  // Fallback: return empty string for unexpected types
  console.warn('Unexpected bytes type:', typeof bytes, bytes);
  return '';
}

interface FileContentViewerProps {
  file: FileInfo | null;
  onFileDeleted?: () => void;
}

export function FileContentViewer({ file, onFileDeleted }: FileContentViewerProps) {
  const { apiClient } = useAuth();
  const filesAPI = useMemo(() => createFilesAPI(apiClient), [apiClient]);

  const filePath = file?.path || '';
  const fileName = file?.name || 'Unknown';

  const { data: contentBytes, isLoading, error } = useFileContent(filePath, !!file && !file.isDirectory);
  const deleteMutation = useDeleteFile();
  const updateMutation = useUpdateFile();

  // For binary files (PDF, XLSX, etc.), try to load the parsed markdown file
  // Pattern: {filename without ext}_parsed.{ext}.md
  // Example: AR_Subledger_05.2025.xlsx -> AR_Subledger_05.2025_parsed.xlsx.md
  const fileExt = fileName.toLowerCase().split('.').pop() || '';
  const binaryFileTypes = ['pdf', 'xlsx', 'xls', 'docx', 'doc', 'pptx', 'ppt'];
  const hasParsedMarkdown = binaryFileTypes.includes(fileExt);

  // Construct parsed markdown path by removing extension and adding _parsed.{ext}.md
  let parsedMdPath = '';
  if (hasParsedMarkdown && filePath) {
    const pathWithoutExt = filePath.substring(0, filePath.lastIndexOf('.'));
    parsedMdPath = `${pathWithoutExt}_parsed.${fileExt}.md`;
  }

  const { data: parsedMdBytes, isLoading: parsedMdLoading, error: parsedMdError } = useFileContent(parsedMdPath, hasParsedMarkdown);

  // Debug: log parsed markdown path construction
  useEffect(() => {
    if (hasParsedMarkdown && filePath) {
      console.log('Parsed markdown lookup:', {
        originalFile: filePath,
        parsedMdPath,
        hasContent: !!parsedMdBytes,
        isLoading: parsedMdLoading,
        hasError: !!parsedMdError,
        errorMessage: parsedMdError instanceof Error ? parsedMdError.message : parsedMdError,
      });
    }
  }, [hasParsedMarkdown, filePath, parsedMdPath, parsedMdBytes, parsedMdLoading, parsedMdError]);

  // Convert bytes to string for text display
  const content = bytesToString(contentBytes);
  const parsedMdContent = bytesToString(parsedMdBytes);

<<<<<<< HEAD
  const [fileType, setFileType] = useState<'text' | 'markdown' | 'image' | 'pdf' | 'json' | 'code' | 'video' | 'excel' | 'html' | 'unknown'>('unknown');
=======
  const [fileType, setFileType] = useState<'text' | 'markdown' | 'image' | 'pdf' | 'json' | 'code' | 'video' | 'excel' | 'word' | 'unknown'>('unknown');
>>>>>>> acd9b728
  const [isEditing, setIsEditing] = useState(false);
  const [editContent, setEditContent] = useState('');
  const [versionHistoryOpen, setVersionHistoryOpen] = useState(false);
  const [showParsedContent, setShowParsedContent] = useState(false); // Toggle between raw and parsed content (default: raw)

  // Check if file is editable
  const isEditable = fileType === 'text' || fileType === 'markdown';

  // Reset editing state and toggle when file changes
  useEffect(() => {
    setIsEditing(false);
    setEditContent('');
    setShowParsedContent(false); // Default to showing raw content
  }, [file?.path]);

  // Update edit content when file content loads
  useEffect(() => {
    if (content && !isEditing) {
      setEditContent(content);
    }
  }, [content, isEditing]);

  useEffect(() => {
    if (!file || file.isDirectory) {
      setFileType('unknown');
      return;
    }

    const ext = fileName.split('.').pop()?.toLowerCase();
    if (!ext) {
      setFileType('text');
      return;
    }

    // Determine file type based on extension
    if (['png', 'jpg', 'jpeg', 'gif', 'svg', 'webp', 'bmp'].includes(ext)) {
      setFileType('image');
    } else if (ext === 'pdf') {
      setFileType('pdf');
    } else if (['xlsx', 'xls', 'xlsm', 'xlsb'].includes(ext)) {
      setFileType('excel');
    } else if (['docx', 'doc'].includes(ext)) {
      setFileType('word');
    } else if (['md', 'markdown'].includes(ext)) {
      setFileType('markdown');
    } else if (['json', 'jsonl'].includes(ext)) {
      setFileType('json');
    } else if (['html', 'htm'].includes(ext)) {
      setFileType('html');
    } else if (
      ['js', 'ts', 'jsx', 'tsx', 'py', 'java', 'cpp', 'c', 'go', 'rs', 'rb', 'php', 'css', 'scss', 'sql', 'sh', 'yaml', 'yml', 'xml'].includes(ext)
    ) {
      setFileType('code');
    } else if (['mp4', 'webm', 'ogg', 'mov'].includes(ext)) {
      setFileType('video');
    } else if (['txt', 'log', 'csv'].includes(ext)) {
      setFileType('text');
    } else {
      setFileType('text'); // Default to text
    }
  }, [fileName, file]);

  const handleDownload = async () => {
    if (!file) return;

    try {
      const fileContent = await filesAPI.read(filePath);
      const blob = new Blob([fileContent as unknown as BlobPart], { type: 'application/octet-stream' });
      const url = URL.createObjectURL(blob);
      const a = document.createElement('a');
      a.href = url;
      a.download = fileName;
      document.body.appendChild(a);
      a.click();
      document.body.removeChild(a);
      URL.revokeObjectURL(url);
    } catch (error) {
      console.error('Failed to download file:', error);
    }
  };

  const handleDelete = async () => {
    if (!file) return;
    if (!confirm(`Are you sure you want to delete ${fileName}?`)) return;

    try {
      await deleteMutation.mutateAsync({
        path: filePath,
        isDirectory: file.isDirectory,
      });
      onFileDeleted?.();
    } catch (error) {
      console.error('Failed to delete:', error);
    }
  };

  const handleEdit = () => {
    setEditContent(content || '');
    setIsEditing(true);
  };

  const handleCancelEdit = () => {
    setIsEditing(false);
    setEditContent(content || '');
  };

  const handleSave = async () => {
    if (!file) return;

    try {
      const encoder = new TextEncoder();
      const contentBuffer = encoder.encode(editContent).buffer;
      await updateMutation.mutateAsync({ path: filePath, content: contentBuffer });
      setIsEditing(false);
    } catch (error) {
      console.error('Failed to save file:', error);
      alert(`Failed to save file: ${error instanceof Error ? error.message : 'Unknown error'}`);
    }
  };

  const getFileIcon = () => {
    switch (fileType) {
      case 'image':
        return <ImageIcon className="h-5 w-5" />;
      case 'code':
        return <Code className="h-5 w-5" />;
      case 'json':
        return <FileJson className="h-5 w-5" />;
      case 'video':
        return <Film className="h-5 w-5" />;
      case 'html':
        return <Code className="h-5 w-5" />;
      default:
        return <FileText className="h-5 w-5" />;
    }
  };

  const renderContent = () => {
    if (!file) {
      return (
        <div className="flex flex-col items-center justify-center h-full text-muted-foreground">
          <FileIcon className="h-16 w-16 mb-4 opacity-50" />
          <p className="text-lg">No file selected</p>
          <p className="text-sm">Select a file from the left panel to view its contents</p>
        </div>
      );
    }

    if (file.isDirectory) {
      return (
        <div className="flex flex-col items-center justify-center h-full text-muted-foreground">
          <FileIcon className="h-16 w-16 mb-4 opacity-50" />
          <p className="text-lg">Directory selected</p>
          <p className="text-sm">Select a file to view its contents</p>
        </div>
      );
    }

    if (isLoading) {
      return (
        <div className="flex flex-col items-center justify-center h-full gap-4">
          <Loader2 className="h-12 w-12 text-primary animate-spin" />
          <div className="text-center">
            <p className="text-lg font-medium mb-1">Loading file...</p>
            <p className="text-sm text-muted-foreground">{fileName}</p>
          </div>
        </div>
      );
    }

    if (error) {
      return (
        <div className="flex items-center justify-center h-full">
          <div className="text-center">
            <p className="text-destructive mb-2">Failed to load file</p>
            <p className="text-sm text-muted-foreground">{error instanceof Error ? error.message : 'Unknown error'}</p>
          </div>
        </div>
      );
    }

    switch (fileType) {
      case 'image':
        return (
          <div className="flex items-center justify-center p-8 bg-muted/20 rounded-lg h-full">
            <img
              src={contentBytes ? URL.createObjectURL(new Blob([contentBytes as unknown as BlobPart], { type: 'image/*' })) : ''}
              alt={fileName}
              className="max-w-full max-h-full object-contain"
            />
          </div>
        );

      case 'json':
        try {
          const jsonData = JSON.parse(content || '{}');
          return <pre className="p-6 bg-muted rounded-lg overflow-auto h-full text-sm font-mono">{JSON.stringify(jsonData, null, 2)}</pre>;
        } catch {
          return <pre className="p-6 bg-muted rounded-lg overflow-auto h-full text-sm font-mono whitespace-pre-wrap">{content}</pre>;
        }

      case 'markdown':
        if (isEditing) {
          return (
            <div className="grid grid-cols-2 gap-4 h-full">
              {/* Editor */}
              <div className="flex flex-col h-full">
                <div className="text-sm font-medium mb-2 text-muted-foreground">Editor</div>
                <Textarea
                  value={editContent}
                  onChange={(e) => setEditContent(e.target.value)}
                  className="flex-1 font-mono text-sm resize-none"
                  placeholder="Enter markdown content..."
                />
              </div>
              {/* Preview */}
              <div className="flex flex-col h-full">
                <div className="text-sm font-medium mb-2 text-muted-foreground">Preview</div>
                <div className="prose prose-sm md:prose-base dark:prose-invert max-w-none p-4 bg-white dark:bg-muted rounded-lg overflow-auto flex-1">
                  <ReactMarkdown remarkPlugins={[remarkGfm]}>{editContent || ''}</ReactMarkdown>
                </div>
              </div>
            </div>
          );
        }
        return (
          <div className="prose prose-sm md:prose-base lg:prose-lg dark:prose-invert max-w-none p-6 bg-white dark:bg-muted rounded-lg overflow-auto h-full">
            <ReactMarkdown remarkPlugins={[remarkGfm]}>{content || ''}</ReactMarkdown>
          </div>
        );

      case 'code':
        return (
          <pre className="p-6 bg-muted rounded-lg overflow-auto h-full text-sm font-mono">
            <code>{content}</code>
          </pre>
        );

      case 'html':
        return (
          <div className="h-full w-full bg-white dark:bg-muted">
            <iframe
              srcDoc={content}
              className="w-full h-full border-0"
              sandbox="allow-same-origin allow-scripts allow-popups allow-forms"
              title={fileName}
            />
          </div>
        );

      case 'pdf':
        // If we have parsed markdown content and user wants to see it, show that instead of PDF viewer
        if (parsedMdContent && !parsedMdError && showParsedContent) {
          return (
            <div className="prose prose-sm md:prose-base lg:prose-lg dark:prose-invert max-w-none p-6 bg-white dark:bg-muted rounded-lg overflow-auto h-full">
              <ReactMarkdown
                remarkPlugins={[remarkGfm]}
                components={{
                  table: ({ node: _node, ...props }) => (
                    <div
                      style={{
                        overflowX: 'auto',
                        overflowY: 'auto',
                        maxHeight: '70vh',
                        border: '2px solid #3b82f6',
                        borderRadius: '8px',
                        padding: '1rem',
                        background: 'white',
                        marginBottom: '1rem',
                      }}
                    >
                      <table {...props} style={{ width: 'max-content', minWidth: '100%' }} />
                    </div>
                  ),
                  th: ({ node: _node, ...props }) => (
                    <th {...props} style={{ whiteSpace: 'nowrap', padding: '0.5rem 1rem', background: '#f9fafb', fontWeight: 600 }} />
                  ),
                  td: ({ node: _node, ...props }) => <td {...props} style={{ whiteSpace: 'nowrap', padding: '0.5rem 1rem' }} />,
                }}
              >
                {parsedMdContent}
              </ReactMarkdown>
            </div>
          );
        }

        // Otherwise, fall back to PDF viewer
        if (parsedMdLoading) {
          return (
            <div className="flex flex-col items-center justify-center h-full gap-4">
              <Loader2 className="h-12 w-12 text-primary animate-spin" />
              <p className="text-lg font-medium">Loading PDF content...</p>
            </div>
          );
        }

        if (!contentBytes || !(contentBytes instanceof Uint8Array)) {
          return (
            <div className="p-8 text-center bg-muted/20 rounded-lg h-full flex flex-col items-center justify-center">
              <FileText className="h-16 w-16 mx-auto mb-4 text-muted-foreground" />
              <p className="text-muted-foreground">{contentBytes ? 'Invalid PDF data format' : 'Loading PDF...'}</p>
            </div>
          );
        }
        return <PDFViewer fileData={contentBytes} onDownload={handleDownload} />;

      case 'excel':
        // If we have parsed markdown content and user wants to see it, show markdown
        if (parsedMdContent && !parsedMdError && showParsedContent) {
          return (
            <div className="prose prose-sm md:prose-base lg:prose-lg dark:prose-invert max-w-none p-6 bg-white dark:bg-muted rounded-lg overflow-auto h-full">
              <ReactMarkdown
                remarkPlugins={[remarkGfm]}
                components={{
                  table: ({ node: _node, ...props }) => (
                    <div
                      style={{
                        overflowX: 'auto',
                        overflowY: 'auto',
                        maxHeight: '70vh',
                        border: '2px solid #3b82f6',
                        borderRadius: '8px',
                        padding: '1rem',
                        background: 'white',
                        marginBottom: '1rem',
                      }}
                    >
                      <table {...props} style={{ width: 'max-content', minWidth: '100%' }} />
                    </div>
                  ),
                  th: ({ node: _node, ...props }) => (
                    <th {...props} style={{ whiteSpace: 'nowrap', padding: '0.5rem 1rem', background: '#f9fafb', fontWeight: 600 }} />
                  ),
                  td: ({ node: _node, ...props }) => <td {...props} style={{ whiteSpace: 'nowrap', padding: '0.5rem 1rem' }} />,
                }}
              >
                {parsedMdContent}
              </ReactMarkdown>
            </div>
          );
        }

        // Loading state for parsed content
        if (parsedMdLoading && showParsedContent) {
          return (
            <div className="flex flex-col items-center justify-center h-full gap-4">
              <Loader2 className="h-12 w-12 text-primary animate-spin" />
              <p className="text-lg font-medium">Loading parsed content...</p>
            </div>
          );
        }

        // User wants raw Excel view (Univer) or no parsed content available
        // Show ExcelViewer for raw spreadsheet display
        if (contentBytes) {
          return <ExcelViewer contentBytes={contentBytes} />;
        }

        // Fallback - no content available
        return (
          <div className="p-8 text-center bg-muted/20 rounded-lg h-full flex flex-col items-center justify-center">
            <FileText className="h-16 w-16 mx-auto mb-4 text-muted-foreground" />
            <p className="text-lg font-medium mb-2">Excel File</p>
            <p className="text-muted-foreground mb-4">Unable to load file content.</p>
            <Button onClick={handleDownload}>
              <Download className="h-4 w-4 mr-2" />
              Download File
            </Button>
          </div>
        );

      case 'word':
        // If we have parsed markdown content, show that instead
        if (parsedMdContent && !parsedMdError) {
          return (
            <WordViewer key={filePath} contentBytes={contentBytes} />
          );
        }

        // Loading state
        if (parsedMdLoading) {
          return (
            <div className="flex flex-col items-center justify-center h-full gap-4">
              <Loader2 className="h-12 w-12 text-primary animate-spin" />
              <p className="text-lg font-medium">Loading Word content...</p>
            </div>
          );
        }

        // No parsed content available - show Word viewer
        if (!contentBytes || !(contentBytes instanceof Uint8Array)) {
          return (
            <div className="p-8 text-center bg-muted/20 rounded-lg h-full flex flex-col items-center justify-center">
              <FileText className="h-16 w-16 mx-auto mb-4 text-muted-foreground" />
              <p className="text-muted-foreground">{contentBytes ? 'Invalid Word data format' : 'Loading Word...'}</p>
            </div>
          );
        }
        return <WordViewer key={filePath} contentBytes={contentBytes} />;

      case 'video':
        return (
          <div className="flex items-center justify-center p-8 bg-muted/20 rounded-lg h-full">
            <video controls className="max-w-full max-h-full">
              <source src={`data:video/*;base64,${btoa(content || '')}`} />
              Your browser does not support video playback.
            </video>
          </div>
        );

      case 'text':
        if (isEditing) {
          return (
            <Textarea
              value={editContent}
              onChange={(e) => setEditContent(e.target.value)}
              className="h-full font-mono text-sm resize-none"
              placeholder="Enter text content..."
            />
          );
        }
        return <pre className="p-6 bg-muted rounded-lg overflow-auto h-full text-sm font-mono whitespace-pre-wrap">{content}</pre>;
      default:
        if (isEditing) {
          return (
            <Textarea
              value={editContent}
              onChange={(e) => setEditContent(e.target.value)}
              className="h-full font-mono text-sm resize-none"
              placeholder="Enter text content..."
            />
          );
        }
        return <pre className="p-6 bg-muted rounded-lg overflow-auto h-full text-sm font-mono whitespace-pre-wrap">{content}</pre>;
    }
  };

  if (!file) {
    return (
      <div className="flex-1 flex flex-col h-full min-w-0">
        <div className="flex-1 overflow-auto p-6">{renderContent()}</div>
      </div>
    );
  }

  return (
    <div className="flex-1 flex flex-col h-full min-w-0">
      {/* File Header */}
      <div className="border-b bg-background/95 backdrop-blur p-4 flex items-center justify-between">
        <div className="flex items-center gap-2">
          {getFileIcon()}
          <h2 className="text-lg font-semibold">{fileName}</h2>
        </div>
        {!file.isDirectory && (
          <div className="flex gap-2">
            {isEditing ? (
              <>
                <Button variant="default" size="sm" onClick={handleSave} disabled={updateMutation.isPending}>
                  <Save className="h-4 w-4 mr-2" />
                  {updateMutation.isPending ? 'Saving...' : 'Save'}
                </Button>
                <Button variant="outline" size="sm" onClick={handleCancelEdit}>
                  <X className="h-4 w-4 mr-2" />
                  Cancel
                </Button>
              </>
            ) : (
              <>
                {isEditable && (
                  <Button variant="outline" size="sm" onClick={handleEdit}>
                    <Edit className="h-4 w-4 mr-2" />
                    Edit
                  </Button>
                )}
                <Button variant="outline" size="sm" onClick={() => setVersionHistoryOpen(true)}>
                  <History className="h-4 w-4 mr-2" />
                  History
                </Button>
                <Button variant="outline" size="sm" onClick={handleDownload}>
                  <Download className="h-4 w-4 mr-2" />
                  Download
                </Button>
                <Button variant="destructive" size="sm" onClick={handleDelete}>
                  <Trash2 className="h-4 w-4 mr-2" />
                  Delete
                </Button>
              </>
            )}
          </div>
        )}
      </div>

      {/* File Info */}
      {!file.isDirectory && (
        <div className="border-b p-3 bg-muted/30">
          <div className="flex gap-6 text-xs text-muted-foreground items-center">
            <div>
              <span className="font-medium">Path:</span> <span className="font-mono">{filePath}</span>
            </div>
            <div>
              <span className="font-medium">Type:</span> <span className="capitalize">{fileType}</span>
            </div>
            {file.size && (
              <div>
                <span className="font-medium">Size:</span> <span>{file.size} bytes</span>
              </div>
            )}
            {hasParsedMarkdown && parsedMdContent && !parsedMdError && (
              <div className="ml-auto flex items-center gap-2">
                <span className="font-medium">View:</span>
                <Button
                  variant={showParsedContent ? "default" : "outline"}
                  size="sm"
                  onClick={() => setShowParsedContent(true)}
                  className="h-7 px-3 text-xs"
                >
                  Parsed
                </Button>
                <Button
                  variant={!showParsedContent ? "default" : "outline"}
                  size="sm"
                  onClick={() => setShowParsedContent(false)}
                  className="h-7 px-3 text-xs"
                >
                  Raw
                </Button>
              </div>
            )}
          </div>
        </div>
      )}

      {/* File Content */}
      <div className={`flex-1 overflow-auto ${hasParsedMarkdown && parsedMdContent && !parsedMdError ? '' : 'p-6'}`}>{renderContent()}</div>

      {/* Version History Dialog */}
      {file && !file.isDirectory && <FileVersionHistoryDialog open={versionHistoryOpen} onOpenChange={setVersionHistoryOpen} filePath={filePath} />}
    </div>
  );
}<|MERGE_RESOLUTION|>--- conflicted
+++ resolved
@@ -89,11 +89,7 @@
   const content = bytesToString(contentBytes);
   const parsedMdContent = bytesToString(parsedMdBytes);
 
-<<<<<<< HEAD
-  const [fileType, setFileType] = useState<'text' | 'markdown' | 'image' | 'pdf' | 'json' | 'code' | 'video' | 'excel' | 'html' | 'unknown'>('unknown');
-=======
-  const [fileType, setFileType] = useState<'text' | 'markdown' | 'image' | 'pdf' | 'json' | 'code' | 'video' | 'excel' | 'word' | 'unknown'>('unknown');
->>>>>>> acd9b728
+  const [fileType, setFileType] = useState<'text' | 'markdown' | 'image' | 'pdf' | 'json' | 'code' | 'video' | 'excel' | 'word'|'html' | 'unknown'>('unknown');
   const [isEditing, setIsEditing] = useState(false);
   const [editContent, setEditContent] = useState('');
   const [versionHistoryOpen, setVersionHistoryOpen] = useState(false);
